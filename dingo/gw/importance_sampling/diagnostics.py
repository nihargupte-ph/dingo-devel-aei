from os.path import join
import numpy as np
import math
import pandas as pd
import matplotlib.pyplot as plt
from chainconsumer import ChainConsumer
import scipy
from dingo.core.samplers import Sampler
from dingo.gw.result import Result


def plot_posterior_slice2d(
    sampler, theta, theta_range, n_grid=100, num_processes=1, outname=None
):
    # prepare theta grid
    keys = list(theta_range.keys())
    axis0 = np.linspace(theta_range[keys[0]][0], theta_range[keys[0]][1], n_grid)
    axis1 = np.linspace(theta_range[keys[1]][0], theta_range[keys[1]][1], n_grid)
    full_axis0, full_axis1 = np.meshgrid(axis0, axis1)

    p0, p1 = theta[keys[0]], theta[keys[1]]
    theta_grid = pd.DataFrame(
        np.repeat(np.array(theta)[np.newaxis], n_grid ** 2, axis=0),
        columns=theta.keys(),
    )
    theta_grid[keys[0]] = full_axis0.flatten()
    theta_grid[keys[1]] = full_axis1.flatten()

    # compute log_prob
    log_probs_target = (
        sampler.likelihood.log_likelihood_multi(theta_grid, num_processes)
        # + sampler.prior.ln_prob(theta_grid, axis=0)
        - sampler.log_evidence
    )
    log_probs_target -= np.max(log_probs_target)
    plt.clf()
    plt.imshow(np.exp(log_probs_target).reshape((n_grid, n_grid)), cmap="viridis")
    plt.colorbar()
    ticks_positions = np.arange(0, n_grid, n_grid // 5)
    plt.xticks(ticks_positions, labels=[f"{v:.2f}" for v in axis0[ticks_positions]])
    plt.xlabel(keys[0])
    plt.yticks(ticks_positions, labels=[f"{v:.2f}" for v in axis1[ticks_positions]])
    plt.ylabel(keys[1])

    if outname is not None:
        plt.savefig(outname)
    else:
        plt.show()


def plot_posterior_slice(
    sampler,
    theta,
    theta_range,
    outname=None,
    num_processes=1,
    n_grid=200,
    parameters=None,
    normalize_conditionals=False,
):
    # Put a cap on number of processes to avoid overhead.
    # num_processes = min(num_processes, n_grid // 50)

    # repeat theta n_grid times
    theta_grid = pd.DataFrame(
        np.repeat(np.array(theta)[np.newaxis], n_grid, axis=0),
        columns=theta.keys(),
    )
    plt.clf()
    if parameters is None:
        parameters = theta.keys()
    # rows, columns = 3, 5
    columns = math.ceil(np.sqrt(len(parameters)))
    rows = math.ceil(len(parameters) / columns)
    fig, ax = plt.subplots(
        rows, columns, figsize=(columns * 6, rows * 4), squeeze=False
    )
    for idx, param in enumerate(parameters):
        # axis with scan for param
        param_axis = np.linspace(theta_range[param][0], theta_range[param][1], n_grid)
        # build theta_grid for param
        theta_param = theta_grid.copy()
        theta_param[param] = param_axis
        # evaluate the posterior at theta_grid
        log_probs_target = (
            sampler.likelihood.log_likelihood_multi(theta_param, num_processes)
            + sampler.prior.ln_prob(theta_param, axis=0)
            - sampler.log_evidence
        )
        # evaluate nde at theta_grid
        # log_probs_proposal = get_log_probs_from_proposal(nde, theta_param)
        log_probs_proposal = sampler.log_prob(theta_param)

        # plot
        target = np.exp(log_probs_target)
        proposal = np.exp(log_probs_proposal)
        if normalize_conditionals:
            target /= target.sum()
            proposal /= proposal.sum()
        i, j = idx // columns, idx % columns
        ax[i, j].set_xlabel(param)
        ax[i, j].axvline([theta[param]], color="black", label="theta")
        ax[i, j].plot(param_axis, target, label="target")
        ax[i, j].plot(param_axis, proposal, label="proposal")

    plt.legend()
    if outname is not None:
        ax[0, 0].legend()
        plt.savefig(outname)
    else:
        plt.show()


def plot_diagnostics(
    result: Result,
    outdir,
    num_processes=1,
    num_slice_plots=0,
    n_grid_slice1d=200,
    n_grid_slice2d=100,
    params_slice2d=None,
):
    theta = result.samples
    theta = theta.drop(columns="delta_log_prob_target", errors="ignore")
    weights = theta["weights"].to_numpy()
    log_probs_proposal = theta["log_prob"].to_numpy()

    log_prior = theta["log_prior"].to_numpy()
    log_likelihood = theta["log_likelihood"].to_numpy()
    log_probs_target = log_prior + log_likelihood

    n_eff = result.n_eff
    sample_efficiency = result.sample_efficiency
    log_evidence = result.log_evidence
    log_evidence_std = result.log_evidence_std

    # Plot weights
    plt.clf()
    y = weights / np.mean(weights)
    x = log_probs_proposal
    plt.xlabel("proposal log_prob")
    plt.ylabel("Weights (normalized to mean 1)")
    y_lower = 1e-4
    y_upper = math.ceil(
        np.max(y) / 10 ** math.ceil(np.log10(np.max(y)) - 1)
    ) * 10 ** math.ceil(np.log10(np.max(y)) - 1)
    plt.ylim(y_lower, y_upper)
    n_below = len(np.where(y < y_lower)[0])
    plt.yscale("log")
    plt.title(
        f"IS Weights. {n_below} below {y_lower}. "
        f"Effective samples: {n_eff:.0f} (Efficiency = {100 * sample_efficiency:.2f}%)."
    )
    plt.scatter(x, y, s=0.5)
    plt.savefig(join(outdir, "weights.png"))

    # plot log probs
    plt.clf()
    x = log_probs_proposal
    y = log_probs_target - log_evidence
    plt.xlabel("NDE log_prob (proposal)")
    plt.ylabel("Posterior log_prob (target) - log_evidence")
    y_lower, y_upper = np.max(y) - 20, np.max(y)
    plt.ylim(y_lower, y_upper)
    n_below = len(np.where(y < y_lower)[0])
    plt.title(
        f"Target log_probs. {n_below} below {y_lower:.2f}. "
        f"Log_evidence {log_evidence:.3f} +- {log_evidence_std:.3f}."
    )
    plt.scatter(x, y, s=0.5)
    plt.plot([y_upper - 20, y_upper], [y_upper - 20, y_upper], color="black")
    plt.savefig(join(outdir, "log_probs.png"))

<<<<<<< HEAD
    # plot slice plots
    if num_slice_plots > 0:
        theta_slice_plots = theta.sample(num_slice_plots).drop(
            columns=["weights", "log_prob", "log_prior", "log_likelihood"]
        )
        # global range for 1D parameter scan
        theta_range_1d = {
            k: (np.min(theta[k]), np.max(theta[k])) for k in theta_slice_plots.columns
        }

        # NOTE TEMP
        try:
            # generate slice plots for each theta sample
            for idx, (_, theta_idx) in enumerate(theta_slice_plots.iterrows()):
                # 1d slice plots
                plot_posterior_slice(
                    sampler,
                    theta_idx,
                    theta_range_1d,
                    num_processes=num_processes,
                    n_grid=n_grid_slice1d,
                    outname=join(outdir, f"theta_{idx}_posterior_slice1d.png"),
                )
                # optionally, plot 2d slice plots
                if params_slice2d is not None:
                    # Get parameter ranges for 2d scan.
                    # We set this as a 1 std area around the respective parameter values,
                    # except for the phase which we scan in [0, 2pi].
                    stds = {k: np.std(theta[k]) for k in theta.keys()}
                    theta_range_2d = {
                        k: (theta_idx[k] - stds[k], theta_idx[k] + stds[k])
                        for k in theta_idx.keys()
                    }
                    theta_range_2d["phase"] = (0, 2 * np.pi)
                    for param_pair in params_slice2d:
                        plot_posterior_slice2d(
                            sampler,
                            theta_idx,
                            {k: theta_range_2d[k] for k in param_pair},
                            num_processes=num_processes,
                            n_grid=n_grid_slice2d,
                            outname=join(
                                outdir,
                                f"theta_{idx}_posterior_slice2d_"
                                f"{param_pair[0]}-{param_pair[1]}.pdf",
                            ),
                        )
        except:
            print("failed", theta_idx)
=======
    # # plot slice plots
    # if num_slice_plots > 0:
    #     theta_slice_plots = theta.sample(num_slice_plots).drop(
    #         columns=["weights", "log_prob", "log_prior", "log_likelihood"]
    #     )
    #     # global range for 1D parameter scan
    #     theta_range_1d = {
    #         k: (np.min(theta[k]), np.max(theta[k])) for k in theta_slice_plots.columns
    #     }
    #     # generate slice plots for each theta sample
    #     for idx, (_, theta_idx) in enumerate(theta_slice_plots.iterrows()):
    #         # 1d slice plots
    #         plot_posterior_slice(
    #             sampler,
    #             theta_idx,
    #             theta_range_1d,
    #             num_processes=num_processes,
    #             n_grid=n_grid_slice1d,
    #             outname=join(outdir, f"theta_{idx}_posterior_slice1d.pdf"),
    #         )
    #         # optionally, plot 2d slice plots
    #         if params_slice2d is not None:
    #             # Get parameter ranges for 2d scan.
    #             # We set this as a 1 std area around the respective parameter values,
    #             # except for the phase which we scan in [0, 2pi].
    #             stds = {k: np.std(theta[k]) for k in theta.keys()}
    #             theta_range_2d = {
    #                 k: (theta_idx[k] - stds[k], theta_idx[k] + stds[k])
    #                 for k in theta_idx.keys()
    #             }
    #             theta_range_2d["phase"] = (0, 2 * np.pi)
    #             for param_pair in params_slice2d:
    #                 plot_posterior_slice2d(
    #                     sampler,
    #                     theta_idx,
    #                     {k: theta_range_2d[k] for k in param_pair},
    #                     num_processes=num_processes,
    #                     n_grid=n_grid_slice2d,
    #                     outname=join(
    #                         outdir,
    #                         f"theta_{idx}_posterior_slice2d_"
    #                         f"{param_pair[0]}-{param_pair[1]}.pdf",
    #                     ),
    #                 )
>>>>>>> b4d1be78

    # cornerplot with unweighted vs. weighted samples
    weights = weights / np.mean(weights)
    threshold = 1e-3
    inds = np.where(weights > threshold)[0]
    theta_new = theta.loc[inds]
    weights_new = weights[inds]
    print(
        f"Generating cornerplot with {len(theta_new)} out of {len(theta)} IS samples."
    )

    c = ChainConsumer()
    c.add_chain(theta[: len(theta_new)], weights=None, color="orange", name="dingo")
    c.add_chain(theta_new, weights=weights_new, color="red", name="dingo-is")
    N = 2
    c.configure(
        linestyles=["-"] * N,
        linewidths=[1.5] * N,
        sigmas=[np.sqrt(2) * scipy.special.erfinv(x) for x in [0.5, 0.9]],
        shade=[False] + [True] * (N - 1),
        shade_alpha=0.3,
        bar_shade=False,
        label_font_size=10,
        tick_font_size=10,
        usetex=False,
        legend_kwargs={"fontsize": 30},
        kde=0.7,
    )
    c.plotter.plot(filename=join(outdir, "cornerplot_dingo-is.pdf"))<|MERGE_RESOLUTION|>--- conflicted
+++ resolved
@@ -171,57 +171,6 @@
     plt.plot([y_upper - 20, y_upper], [y_upper - 20, y_upper], color="black")
     plt.savefig(join(outdir, "log_probs.png"))
 
-<<<<<<< HEAD
-    # plot slice plots
-    if num_slice_plots > 0:
-        theta_slice_plots = theta.sample(num_slice_plots).drop(
-            columns=["weights", "log_prob", "log_prior", "log_likelihood"]
-        )
-        # global range for 1D parameter scan
-        theta_range_1d = {
-            k: (np.min(theta[k]), np.max(theta[k])) for k in theta_slice_plots.columns
-        }
-
-        # NOTE TEMP
-        try:
-            # generate slice plots for each theta sample
-            for idx, (_, theta_idx) in enumerate(theta_slice_plots.iterrows()):
-                # 1d slice plots
-                plot_posterior_slice(
-                    sampler,
-                    theta_idx,
-                    theta_range_1d,
-                    num_processes=num_processes,
-                    n_grid=n_grid_slice1d,
-                    outname=join(outdir, f"theta_{idx}_posterior_slice1d.png"),
-                )
-                # optionally, plot 2d slice plots
-                if params_slice2d is not None:
-                    # Get parameter ranges for 2d scan.
-                    # We set this as a 1 std area around the respective parameter values,
-                    # except for the phase which we scan in [0, 2pi].
-                    stds = {k: np.std(theta[k]) for k in theta.keys()}
-                    theta_range_2d = {
-                        k: (theta_idx[k] - stds[k], theta_idx[k] + stds[k])
-                        for k in theta_idx.keys()
-                    }
-                    theta_range_2d["phase"] = (0, 2 * np.pi)
-                    for param_pair in params_slice2d:
-                        plot_posterior_slice2d(
-                            sampler,
-                            theta_idx,
-                            {k: theta_range_2d[k] for k in param_pair},
-                            num_processes=num_processes,
-                            n_grid=n_grid_slice2d,
-                            outname=join(
-                                outdir,
-                                f"theta_{idx}_posterior_slice2d_"
-                                f"{param_pair[0]}-{param_pair[1]}.pdf",
-                            ),
-                        )
-        except:
-            print("failed", theta_idx)
-=======
     # # plot slice plots
     # if num_slice_plots > 0:
     #     theta_slice_plots = theta.sample(num_slice_plots).drop(
@@ -266,7 +215,6 @@
     #                         f"{param_pair[0]}-{param_pair[1]}.pdf",
     #                     ),
     #                 )
->>>>>>> b4d1be78
 
     # cornerplot with unweighted vs. weighted samples
     weights = weights / np.mean(weights)
