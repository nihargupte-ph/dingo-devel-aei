"""
Step 1: Train unconditional nde
Step 2: Set up likelihood and prior
"""
from pathlib import Path

import yaml
from os import rename, makedirs
from os.path import dirname, join, isfile, exists
import argparse

from dingo.core.models import PosteriorModel
from dingo.gw.result import Result
from dingo.gw.inference.gw_samplers import GWSampler
from dingo.gw.importance_sampling.diagnostics import plot_diagnostics


def parse_args():
    parser = argparse.ArgumentParser(
        description="Importance sampling (IS) for dingo models."
    )
    parser.add_argument(
        "--settings",
        type=str,
        required=True,
        help="Path to settings file.",
    )
    parser.add_argument(
        "--outdir",
        type=str,
        default=None,
        help="Output directory for the unconditional nde and IS results.",
    )
    args = parser.parse_args()

    if args.outdir is None:
        args.outdir = dirname(args.settings)

    return args


def importance_sample(settings, outdir):
    try:
        result = Result(file_name=settings["parameter_samples"])
    except KeyError:
        # except statement for backward compatibility
<<<<<<< HEAD
        samples_dataset = SamplesDataset(
            file_name=settings["nde"]["data"]["parameter_samples"]
        )

    metadata = samples_dataset.settings
    samples = samples_dataset.samples
=======
        result = Result(file_name=settings["nde"]["data"]["parameter_samples"])
    metadata = result.settings
    samples = result.samples
>>>>>>> b4d1be78
    # for time marginalization, we drop geocent time from the samples
    inference_parameters = metadata["train_settings"]["data"]["inference_parameters"].copy()
    time_marginalization_kwargs = settings.get("time_marginalization", None)
    time_marginalization = time_marginalization_kwargs is not None
    phase_marginalization_kwargs = settings.get("phase_marginalization", None)
    phase_marginalization = phase_marginalization_kwargs is not None
    synthetic_phase_kwargs = settings.get("synthetic_phase", None)
    synthetic_phase = synthetic_phase_kwargs is not None
    # if sum([time_marginalization, phase_marginalization, synthetic_phase]) > 1:
    #    raise NotImplementedError(
    #        "Only one of time_marginalization, phase_marginalization and"
    #        "synthetic_phase can be set to True."
    #    )
    if time_marginalization and "geocent_time" in samples:
        if "geocent_time" in inference_parameters:
            samples.drop("geocent_time", axis=1, inplace=True)
            inference_parameters.remove("geocent_time")
    if phase_marginalization or synthetic_phase:
        if "phase" in inference_parameters:
            samples.drop("phase", axis=1, inplace=True)
            inference_parameters.remove("phase")
    if "nde" in settings:
        settings["nde"]["data"]["inference_parameters"] = inference_parameters
        settings["nde"]["data"]["parameters"] = inference_parameters
        # TODO: train_unconditional_density_estimator should not accept
        #  settings["data"]["parameters"], such that the line above can be removed.

    # Step 1: Build proposal distribution.
    #
    # We use the dingo posterior as our proposal distribution. We need to be able to
    # sample from, and evaluate this distribution. Here, we therefore train an
    # unconditional neural density estimator (nde) to recover the posterior density from
    # dingo samples. This typically required, since one loses the tractable likelihood
    # when using GNPE for dingo. This is not a big deal though, since we can cheaply
    # sample from the dingo posterior, such that one can easily train an unconditional
    # nde to recover the posterior density.

    if "log_prob" not in samples.columns:
        # Use GPS time as name for now.
        event_name = str(result.event_metadata["time_event"])
        nde_name = settings["nde"].get(
            "path", join(outdir, f"nde-{event_name}.pt")
        )
        if isfile(nde_name):
            print(f"Loading nde at {nde_name} for event {event_name}.")
            nde = PosteriorModel(
                nde_name,
                device=settings["nde"]["training"]["device"],
                load_training_info=False,
            )
        else:
            print(f"Training new nde for event {event_name}.")
<<<<<<< HEAD
            nde = train_unconditional_density_estimator(
                samples_dataset, settings["nde"], outdir
            )
            print(f"Renaming trained nde model to {nde_name}.")
            rename(join(outdir, "model_latest.pt"), nde_name)

        nde_sampler = GWSamplerUnconditional(
            model=nde, synthetic_phase_kwargs=synthetic_phase_kwargs
        )

    else:
        nde_sampler = GWSamplerUnconditional(
            samples_dataset=samples_dataset,
            synthetic_phase_kwargs=synthetic_phase_kwargs,
        )

    # Step 2: Sample from proposal.
    print(f'Generating {settings["num_samples"]} samples from proposal distribution.')
    nde_sampler.run_sampler(num_samples=settings["num_samples"])
=======
            nde = result.train_unconditional_flow(
                inference_parameters,
                settings["nde"],
                train_dir=args.outdir,
            )
            print(f"Renaming trained nde model to {nde_name}.")
            rename(join(args.outdir, "model_latest.pt"), nde_name)

        # Step 1a: Sample from proposal.
        nde_sampler = GWSampler(model=nde)
        nde_sampler.run_sampler(num_samples=settings["num_samples"])
        result = nde_sampler.to_result()

    # else:
    #     nde_sampler = GWSamplerUnconditional(
    #         result=result,
    #         synthetic_phase_kwargs=synthetic_phase_kwargs,
    #     )
    #
    # # Step 2: Sample from proposal.
    #
    # print(f'Generating {settings["num_samples"]} samples from proposal distribution.')
    # nde_sampler.run_sampler(num_samples=settings["num_samples"])
>>>>>>> b4d1be78

    # Step 2: Importance sample.
    #
    # Our target distribution is the posterior p(theta|d) = p(d|theta) * p(theta) / p(
    # d). For importance sampling, we need to evaluate the *unnormalized* posterior,
    # so we only need the likelihood p(d|theta) and the prior p(theta), but not the
    # evidence p(d).
    #
    # Sample from proposal distribution q(theta|d) and reweight the samples theta_i with
    #
    #       w_i = p(theta_i|d) / q(theta_i|d)
    #
    # to obtain weighted samples from the proposal distribution.

    # log_evidences = []
    # log_evidences_std = []
    # for idx in range(20):
    #     nde_sampler.run_sampler(num_samples=settings["num_samples"])
    #     nde_sampler.importance_sample(
    #         num_processes=settings.get("num_processes", 1),
    #         time_marginalization_kwargs=time_marginalization_kwargs,
    #         phase_marginalization_kwargs=phase_marginalization_kwargs,
    #     )
    #     log_evidences.append(nde_sampler.log_evidence)
    #     log_evidences_std.append(nde_sampler.log_evidence_std)
    # import numpy as np
    # log_evidences = np.array(log_evidences)
    # log_evidences_std = np.array(log_evidences_std)
    # print(np.std(log_evidences) / np.mean(log_evidences_std))

    if synthetic_phase:
        print(f"Sampling synthetic phase.")
        result.sample_synthetic_phase(synthetic_phase_kwargs)

    print(f"Importance sampling.")
    result.importance_sample(
        num_processes=settings.get("num_processes", 1),
        time_marginalization_kwargs=time_marginalization_kwargs,
        phase_marginalization_kwargs=phase_marginalization_kwargs,
    )
<<<<<<< HEAD
    nde_sampler.print_summary()
    nde_sampler.to_hdf5(label="weighted", outdir=outdir)
    samples = nde_sampler.samples
=======
    result.print_summary()
    result.to_file(file_name=Path(args.outdir, "dingo_samples_weighted.hdf5"))
>>>>>>> b4d1be78

    # Diagnostics
    diagnostics_dir = join(outdir, "IS-diagnostics")
    if not exists(diagnostics_dir):
        makedirs(diagnostics_dir)
    print("Plotting diagnostics.")
    plot_diagnostics(
        result,
        diagnostics_dir,
        num_processes=settings.get("num_processes", 1),
        **settings.get("slice_plots", {}),
    )

def parse_args():
    parser = argparse.ArgumentParser(
        description="Importance sampling (IS) for dingo models."
    )
    parser.add_argument(
        "--settings",
        type=str,
        required=True,
        help="Path to settings file.",
    )
    parser.add_argument(
        "--outdir",
        type=str,
        default=None,
        help="Output directory for the unconditional nde and IS results.",
    )
    args = parser.parse_args()

    if outdir is None:
        outdir = dirname(args.settings)

    return args

def main():
    # parse args, load settings, load dingo parameter samples
    args = parse_args()
    with open(args.settings, "r") as fp:
        settings = yaml.safe_load(fp)
    try:
        samples_dataset = SamplesDataset(file_name=settings["parameter_samples"])
    except KeyError:
        # except statement for backward compatibility
        samples_dataset = SamplesDataset(
            file_name=settings["nde"]["data"]["parameter_samples"]
        )
    importance_sample(settings, samples_dataset, args.outdir)


def main():
    # parse args, load settings, load dingo parameter samples
    args = parse_args()
    with open(args.settings, "r") as fp:
        settings = yaml.safe_load(fp)


    importance_sample(settings, args.outdir)

if __name__ == "__main__":
    main()<|MERGE_RESOLUTION|>--- conflicted
+++ resolved
@@ -44,18 +44,9 @@
         result = Result(file_name=settings["parameter_samples"])
     except KeyError:
         # except statement for backward compatibility
-<<<<<<< HEAD
-        samples_dataset = SamplesDataset(
-            file_name=settings["nde"]["data"]["parameter_samples"]
-        )
-
-    metadata = samples_dataset.settings
-    samples = samples_dataset.samples
-=======
         result = Result(file_name=settings["nde"]["data"]["parameter_samples"])
     metadata = result.settings
     samples = result.samples
->>>>>>> b4d1be78
     # for time marginalization, we drop geocent time from the samples
     inference_parameters = metadata["train_settings"]["data"]["inference_parameters"].copy()
     time_marginalization_kwargs = settings.get("time_marginalization", None)
@@ -108,27 +99,6 @@
             )
         else:
             print(f"Training new nde for event {event_name}.")
-<<<<<<< HEAD
-            nde = train_unconditional_density_estimator(
-                samples_dataset, settings["nde"], outdir
-            )
-            print(f"Renaming trained nde model to {nde_name}.")
-            rename(join(outdir, "model_latest.pt"), nde_name)
-
-        nde_sampler = GWSamplerUnconditional(
-            model=nde, synthetic_phase_kwargs=synthetic_phase_kwargs
-        )
-
-    else:
-        nde_sampler = GWSamplerUnconditional(
-            samples_dataset=samples_dataset,
-            synthetic_phase_kwargs=synthetic_phase_kwargs,
-        )
-
-    # Step 2: Sample from proposal.
-    print(f'Generating {settings["num_samples"]} samples from proposal distribution.')
-    nde_sampler.run_sampler(num_samples=settings["num_samples"])
-=======
             nde = result.train_unconditional_flow(
                 inference_parameters,
                 settings["nde"],
@@ -152,7 +122,6 @@
     #
     # print(f'Generating {settings["num_samples"]} samples from proposal distribution.')
     # nde_sampler.run_sampler(num_samples=settings["num_samples"])
->>>>>>> b4d1be78
 
     # Step 2: Importance sample.
     #
@@ -193,14 +162,8 @@
         time_marginalization_kwargs=time_marginalization_kwargs,
         phase_marginalization_kwargs=phase_marginalization_kwargs,
     )
-<<<<<<< HEAD
-    nde_sampler.print_summary()
-    nde_sampler.to_hdf5(label="weighted", outdir=outdir)
-    samples = nde_sampler.samples
-=======
     result.print_summary()
     result.to_file(file_name=Path(args.outdir, "dingo_samples_weighted.hdf5"))
->>>>>>> b4d1be78
 
     # Diagnostics
     diagnostics_dir = join(outdir, "IS-diagnostics")
