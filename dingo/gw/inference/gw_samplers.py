--- conflicted
+++ resolved
@@ -64,77 +64,6 @@
 
         self.domain.window_factor = get_window_factor(data_settings["window"])
 
-<<<<<<< HEAD
-    # _build_likelihood is called at the beginning of Sampler.importance_sample
-
-    def _build_likelihood(
-        self,
-        time_marginalization_kwargs: Optional[dict] = None,
-        phase_marginalization_kwargs: Optional[dict] = None,
-        phase_grid: Optional[np.ndarray] = None,
-    ):
-        """
-        Build the likelihood function based on model metadata. This is called at the
-        beginning of importance_sample().
-
-        Parameters
-        ----------
-        time_marginalization_kwargs: dict, optional
-            kwargs for time marginalization. At this point the only kwarg is n_fft,
-            which determines the number of FFTs used (higher n_fft means better
-            accuracy, at the cost of longer computation time).
-        phase_marginalization_kwargs: dict, optional
-            kwargs for phase marginalization.
-        """
-        if time_marginalization_kwargs is not None:
-            if self.geocent_time_prior is None:
-                raise NotImplementedError(
-                    "Time marginalization is not compatible with "
-                    "non-marginalized network."
-                )
-            if type(self.geocent_time_prior) != Uniform:
-                raise NotImplementedError(
-                    "Only uniform time prior is supported for time marginalization."
-                )
-            time_marginalization_kwargs["t_lower"] = self.geocent_time_prior.minimum
-            time_marginalization_kwargs["t_upper"] = self.geocent_time_prior.maximum
-
-        if phase_marginalization_kwargs is not None:
-            # check that phase prior is uniform [0, 2pi)
-            if not (
-                isinstance(self.phase_prior, Uniform)
-                and (self.phase_prior._minimum, self.phase_prior._maximum)
-                == (0, 2 * np.pi)
-            ):
-                raise ValueError(
-                    f"Phase prior should be uniform [0, 2pi) for phase "
-                    f"marginalization, but is {self.phase_prior}."
-                )
-
-        # The detector reference positions during likelihood evaluation should be based
-        # on the event time, since any post-correction to account for the training
-        # reference time has already been applied to the samples.
-
-        if self.event_metadata is not None and "time_event" in self.event_metadata:
-            t_ref = self.event_metadata["time_event"]
-        else:
-            t_ref = self.t_ref
-
-        self.likelihood = StationaryGaussianGWLikelihood(
-            wfg_kwargs=self.base_model_metadata["dataset_settings"]["waveform_generator"],
-            wfg_domain=build_domain(
-                self.base_model_metadata["dataset_settings"]["domain"]
-            ),
-            data_domain=self.domain,
-            event_data=self.context,
-            t_ref=t_ref,
-            time_marginalization_kwargs=time_marginalization_kwargs,
-            phase_marginalization_kwargs=phase_marginalization_kwargs,
-            phase_grid=phase_grid,
-        )
-
-=======
->>>>>>> b4d1be78
     def _correct_reference_time(
         self, samples: Union[dict, pd.DataFrame], inverse: bool = False
     ):
@@ -175,339 +104,6 @@
                 else:
                     samples["ra"] = (ra - ra_correction) % (2 * np.pi)
 
-<<<<<<< HEAD
-    def _sample_synthetic_phase(
-        self, samples: Union[dict, pd.DataFrame], inverse: bool = False
-    ):
-        """
-        Sample a synthetic phase for the waveform. This is a post-processing step
-        applicable to samples theta in the full parameter space, except for the phase
-        parameter (i.e., 14D samples). This step adds a phase parameter to the samples
-        based on likelihood evaluations.
-
-        A synthetic phase is sampled as follows.
-
-            * Compute and cache the modes for the waveform mu(theta, phase=0) for
-              phase 0, organize them such that each contribution m transforms as
-              exp(-i * m * phase).
-            * Compute the likelihood on a phase grid, by computing mu(theta, phase) from
-              the cached modes. In principle this likelihood is exact, however, it can
-              deviate slightly from the likelihood computed without cached modes for
-              various technical reasons (e.g., slightly different windowing of cached
-              modes compared to full waveform when transforming TD waveform to FD).
-              These small deviations can be fully accounted for by importance sampling.
-              *Note*: when approximation_22_mode=True, the entire waveform is assumed
-              to transform as exp(2i*phase), in which case the likelihood is only exact
-              if the waveform is fully dominated by the (2, 2) mode.
-            * Build a synthetic conditional phase distribution based on this grid. We
-              use an interpolated prior distribution bilby.core.prior.Interped,
-              such that we can sample and also evaluate the log_prob. We add a constant
-              background with weight self.synthetic_phase_kwargs to the kde to make
-              sure that we keep a mass-covering property. With this, the importance
-              sampling will yield exact results even when the synthetic phase conditional
-              is just an approximation.
-
-        Besides adding phase samples to samples['phase'], this method also modifies
-        samples['log_prob'] by adding the log_prob of the synthetic phase conditional.
-
-        This method modifies the samples in place.
-
-        Parameters
-        ----------
-        samples : dict or pd.DataFrame
-        inverse : bool, default True
-            Whether to apply instead the inverse transformation. This is used prior to
-            calculating the log_prob. In inverse mode, the posterior probability over
-            phase is calculated for given samples. It is stored in sample['log_prob'].
-
-        """
-        approximation_22_mode = self.synthetic_phase_kwargs.get(
-            "approximation_22_mode", True
-        )
-
-        if not (
-            isinstance(self.phase_prior, Uniform)
-            and (self.phase_prior._minimum, self.phase_prior._maximum) == (0, 2 * np.pi)
-        ):
-            raise ValueError(
-                f"Phase prior should be uniform [0, 2pi) to work with synthetic phase."
-                f" However, the prior is {self.phase_prior}."
-            )
-
-        # This builds on the Bilby approach to sampling the phase when using a
-        # phase-marginalized likelihood.
-
-        # Restrict to samples that are within the prior.
-        param_keys = [k for k, v in self.prior.items() if not isinstance(v, Constraint)]
-        theta = pd.DataFrame(samples)[param_keys]
-        log_prior = self.prior.ln_prob(theta, axis=0)
-        # constraints = self.prior.evaluate_constraints(theta)
-        constraints = np.array([self.prior.evaluate_constraints(t) for _, t in theta.iterrows()])
-        np.putmask(log_prior, constraints == 0, -np.inf)
-        within_prior = log_prior != -np.inf
-
-        # Put a cap on the number of processes to avoid overhead:
-        num_valid_samples = np.sum(within_prior)
-        num_processes = min(
-            self.synthetic_phase_kwargs.get("num_processes", 1), num_valid_samples // 10
-        )
-
-        if num_valid_samples > 1e4:
-            print(f"Estimating synthetic phase for {num_valid_samples} samples.")
-            t0 = time.time()
-
-        if not inverse:
-            # TODO: This can probably be removed.
-            self._build_likelihood()
-
-        if inverse:
-            # We estimate the log_prob for given phases, so first save the evaluation
-            # points.
-            sample_phase = theta["phase"].to_numpy(copy=True)
-
-        # For each sample, build the posterior over phase given the remaining parameters.
-
-        phases = np.linspace(0, 2 * np.pi, self.synthetic_phase_kwargs["n_grid"])
-        if approximation_22_mode:
-            # For each sample, the un-normalized posterior depends only on (d | h(phase)):
-            # The prior p(phase), and the inner products (h | h), and (d | d) only contribute
-            # to the normalization. (We check above that p(phase) is constant.)
-            theta["phase"] = 0.0
-            d_inner_h_complex = self.likelihood.d_inner_h_complex_multi(
-                theta.iloc[within_prior],
-                num_processes,
-            )
-
-            # Evaluate the log posterior over the phase across the grid.
-            phasor = np.exp(2j * phases)
-            phase_log_posterior = np.outer(d_inner_h_complex, phasor).real
-        else:
-            self.likelihood.phase_grid = phases
-
-            phase_log_posterior = apply_func_with_multiprocessing(
-                self.likelihood.log_likelihood_phase_grid,
-                theta.iloc[within_prior],
-                num_processes=num_processes,
-            )
-
-        phase_posterior = np.exp(
-            phase_log_posterior - np.amax(phase_log_posterior, axis=1, keepdims=True)
-        )
-        # Include a floor value to maintain mass coverage.
-        phase_posterior += phase_posterior.mean(
-            axis=-1, keepdims=True
-        ) * self.synthetic_phase_kwargs.get("uniform_weight", 0.01)
-
-        if not inverse:
-            # Forward direction:
-            #   (1) Sample a new phase according to the synthetic posterior.
-            #   (2) Add the log_prob to the existing log_prob.
-
-            new_phase, delta_log_prob = interpolated_sample_and_log_prob_multi(
-                phases,
-                phase_posterior,
-                num_processes,
-            )
-
-            phase_array = np.full(len(theta), 0.0)
-            phase_array[within_prior] = new_phase
-            delta_log_prob_array = np.full(len(theta), -np.inf)
-            delta_log_prob_array[within_prior] = delta_log_prob
-
-            samples["phase"] = phase_array
-            samples["log_prob"] += delta_log_prob_array
-
-            # Insert the phase prior in the prior, since now now the phase is present.
-            self.prior["phase"] = self.phase_prior
-            # reset likelihood for safety
-            # TODO: Can this be removed?
-            self.likelihood = None
-
-        else:
-            # Inverse direction:
-            #   (1) Evaluate the synthetic log prob for given phase points, and save it.
-
-            log_prob = interpolated_log_prob_multi(
-                phases,
-                phase_posterior,
-                sample_phase[within_prior],
-                num_processes,
-            )
-
-            # Outside of prior, set log_prob to -np.inf.
-            log_prob_array = np.full(len(theta), -np.inf)
-            log_prob_array[within_prior] = log_prob
-            samples["log_prob"] = log_prob_array
-            del samples["phase"]
-
-        if num_valid_samples > 1e4:
-            print(f"Done. This took {time.time() - t0:.2f} s.")
-
-        # if not inverse:
-        #
-        #
-        #     # Only sample synthetic phase for samples initially within the prior.
-        #     theta = pd.DataFrame(samples).drop(columns="log_prob")
-        #     log_prior = self.prior.ln_prob(theta, axis=0)
-        #     constraints = self.prior.evaluate_constraints(theta)
-        #     np.putmask(log_prior, constraints == 0, -np.inf)
-        #     within_prior = log_prior != -np.inf
-        #
-        #     self._build_likelihood()
-        #
-        #     import time
-        #
-        #     t0 = time.time()
-        #
-        #     # Begin with phase set to zero and evaluate the complex inner product.
-        #     theta["phase"] = 0.0
-        #     d_inner_h_complex = self.likelihood.d_inner_h_complex_multi(
-        #         theta.iloc[within_prior],
-        #         num_processes,
-        #     )
-        #
-        #     # Evaluate the log posterior over the phase across the grid. This is
-        #     # un-normalized, with a different normalization for each sample. (It will
-        #     # eventually be normalized.) Note that the prior over phase is assumed to
-        #     # be constant, so it may be neglected.
-        #     phases = np.linspace(0, 2 * np.pi, self.synthetic_phase_kwargs["n_grid"])
-        #     phasor = np.exp(2j * phases)
-        #     phase_log_posterior = np.outer(d_inner_h_complex, phasor).real
-        #     phase_posterior = np.exp(
-        #         phase_log_posterior
-        #         - np.amax(phase_log_posterior, axis=1, keepdims=True)
-        #     )
-        #
-        #     # Include a floor value to maintain mass coverage.
-        #     phase_posterior += phase_posterior.mean(
-        #         axis=-1, keepdims=True
-        #     ) * self.synthetic_phase_kwargs.get("uniform_weight", 0.0)
-        #
-        #     new_phase, delta_log_prob = interpolated_sample_and_log_prob_multi(
-        #         phases,
-        #         phase_posterior,
-        #         num_processes,
-        #     )
-        #
-        #     print(f"{time.time() - t0:.2f} s to sample synthetic phase.")
-        #
-        #     phase_array = np.full(len(theta), 0.0)
-        #     phase_array[within_prior] = new_phase
-        #     delta_log_prob_array = np.full(len(theta), -np.inf)
-        #     delta_log_prob_array[within_prior] = delta_log_prob
-        #
-        #     samples["phase"] = phase_array
-        #     samples["log_prob"] += delta_log_prob_array
-        #
-        #     # set prior for phase, since now phase parameter is present
-        #     self.prior["phase"] = self.phase_prior
-        #     # reset likelihood for safety
-        #     self.likelihood = None
-        #
-        # else:
-        #     if not isinstance(samples, pd.DataFrame):
-        #         raise NotImplementedError("samples must be a DataFrame.")
-        #
-        #     theta = samples
-        #     log_prior = self.prior.ln_prob(theta, axis=0)
-        #     constraints = self.prior.evaluate_constraints(theta)
-        #     np.putmask(log_prior, constraints == 0, -np.inf)
-        #     within_prior = log_prior != -np.inf
-        #
-        #     # Assume there is already a likelihood.
-        #     # self._build_likelihood()
-        #
-        #     # Save the actual phase for later.
-        #     sample_phase = theta["phase"].copy()
-        #
-        #     # Build the posterior over phase for each sample.
-        #     theta["phase"] = 0.0
-        #     d_inner_h_complex = self.likelihood.d_inner_h_complex_multi(
-        #         theta.iloc[within_prior],
-        #         num_processes,
-        #     )
-        #     phases = np.linspace(0, 2 * np.pi, self.synthetic_phase_kwargs["n_grid"])
-        #     phasor = np.exp(2j * phases)
-        #     phase_log_posterior = np.outer(d_inner_h_complex, phasor).real
-        #     phase_posterior = np.exp(
-        #         phase_log_posterior
-        #         - np.amax(phase_log_posterior, axis=1, keepdims=True)
-        #     )
-        #     phase_posterior += phase_posterior.mean(
-        #         axis=-1, keepdims=True
-        #     ) * self.synthetic_phase_kwargs.get("uniform_weight", 0.0)
-        #
-        #     log_prob = interpolated_log_prob_multi(
-        #         phases,
-        #         phase_posterior,
-        #         sample_phase[within_prior],
-        #         num_processes,
-        #     )
-        #
-        #     # Outside of prior, set log_prob to -inf.
-        #     log_prob_array = np.full(len(theta), -np.inf)
-        #     log_prob_array[within_prior] = log_prob
-        #     samples['log_prob'] = log_prob_array
-        #     samples.drop(columns=['phase'], inplace=True)
-        # self.likelihood = None
-
-        # # build grid
-        # kde = NaiveKDE(0, np.pi, self.synthetic_phase_kwargs["n_grid"])
-        # phase_grid = kde.grid
-        #
-        # self._build_likelihood(phase_grid=phase_grid)
-        # theta = pd.DataFrame(samples).drop(columns="log_prob")
-        #
-        # # only evaluate in prior support
-        # log_prior = self.prior.ln_prob(theta, axis=0)
-        # constraints = self.prior.evaluate_constraints(theta)
-        # np.putmask(log_prior, constraints == 0, -np.inf)
-        # within_prior = log_prior != -np.inf
-        #
-        # import time
-        #
-        # t0 = time.time()
-        #
-        # # evaluate the likelihood on the phase grid (this is an approximation if
-        # # higher modes are relevant)
-        # log_likelihood_grid = self.likelihood.log_likelihood_multi(
-        #     theta.iloc[within_prior],
-        #     self.synthetic_phase_kwargs.get("num_processes", 1),
-        # )
-        #
-        # # build density
-        # kde.initialize_log_prob(
-        #     log_likelihood_grid,
-        #     self.synthetic_phase_kwargs.get("uniform_weight", 0.05),
-        # )
-        # phase, delta_log_prob = kde.sample_and_log_prob()
-        # # the kde is uniform in [0, pi), we now modify it to a pi-periodic
-        # # distribution in [0, 2pi).
-        # phase = phase + np.random.choice((0,np.pi), size=len(phase))
-        # delta_log_prob = delta_log_prob - np.log(2)
-        # print(f"{time.time() - t0:.2f}s to sample synthetic phase")
-        #
-        # # unsqueeze phase and log_prob, fill samples outside prior support with -inf
-        # phase_arr = np.full(len(theta), -np.inf)
-        # phase_arr[within_prior] = phase
-        # delta_log_prob_arr = np.full(len(theta), -np.inf)
-        # delta_log_prob_arr[within_prior] = delta_log_prob
-        #
-        # # insert phase into theta and add log_prob
-        # if isinstance(samples, pd.DataFrame):
-        #     samples.insert(samples.shape[1] - 2, "phase", phase_arr)
-        #     samples["log_prob"] += delta_log_prob_arr
-        # else:
-        #     samples["phase"] = phase_arr
-        #     samples["log_prob"] += delta_log_prob_arr
-        #
-        # # set prior for phase, since now phase parameter is present
-        # self.prior["phase"] = self.phase_prior
-        # # reset likelihood for safety
-        # self.likelihood = None
-
-=======
->>>>>>> b4d1be78
     def _post_process(self, samples: Union[dict, pd.DataFrame], inverse: bool = False):
         """
         Post processing of parameter samples.
