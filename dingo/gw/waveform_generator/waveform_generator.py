--- conflicted
+++ resolved
@@ -89,12 +89,6 @@
                 self.approximant = LS.GetApproximantFromString(approximant)
                 if mode_list is not None:
                     self.lal_params = self.setup_mode_array(mode_list)
-<<<<<<< HEAD
-            except Exception as e:
-                print(e)
-                pass
-=======
->>>>>>> bf2c41f7
 
         if not issubclass(type(domain), Domain):
             raise ValueError(
@@ -208,25 +202,12 @@
             if not catch_waveform_errors:
                 raise
             else:
-<<<<<<< HEAD
                 warnings.warn(
                     f"Evaluating the waveform failed with error: {e}\n"
                     f"The parameters were {parameters_lal}\n"
                 )
                 pol_nan = np.ones(len(self.domain), dtype=complex) * np.nan
                 wf_dict = {"h_plus": pol_nan, "h_cross": pol_nan}
-=======
-                EDOM = e.args[0] == "Internal function call failed: Input domain error"
-                if EDOM:
-                    warnings.warn(
-                        f"Evaluating the waveform failed with error: {e}\n"
-                        f"The parameters were {parameters_generator}\n"
-                    )
-                    pol_nan = np.ones(len(self.domain), dtype=complex) * np.nan
-                    wf_dict = {"h_plus": pol_nan, "h_cross": pol_nan}
-                else:
-                    raise
->>>>>>> bf2c41f7
 
         if self.transform is not None:
             return self.transform(wf_dict)
