import copy
import math
import time
from pathlib import Path
from typing import Optional, Union
import sys

import numpy as np
import pandas as pd
import torch
from torchvision.transforms import Compose

from dingo.core.models import PosteriorModel
from dingo.core.result import Result
from dingo.core.result import DATA_KEYS as RESULT_DATA_KEYS
from dingo.core.utils import torch_detach_to_cpu, IterationTracker

# FIXME: transform below should be in core
from dingo.gw.transforms import SelectStandardizeRepackageParameters

#
# Sampler classes are motivated by the approach of Bilby.
#


class Sampler(object):
    """
    Sampler class that wraps a PosteriorModel. Allows for conditional and unconditional
    models.

    Draws samples from the model based on (optional) context data.

    This is intended for use either as a standalone sampler, or as a sampler producing
    initial sample points for a GNPE sampler.

    Methods
    -------
    run_sampler
    log_prob
    to_result
    to_hdf5

    Attributes
    ----------
    model : PosteriorModel
    inference_parameters : list
    samples : DataFrame
        Samples produced from the model by run_sampler().
    context : dict
    metadata : dict
    event_metadata : dict
    unconditional_model : bool
        Whether the model is unconditional, in which case it is not provided context
        information.
    transform_pre, transform_post : Transform
        Transforms to be applied to data and parameters during inference. These are
        typically implemented in a subclass.
    """

    def __init__(
        self,
        model: PosteriorModel,
    ):
        """
        Parameters
        ----------
        model : PosteriorModel
        """
        self.model = model

        self.metadata = self.model.metadata.copy()
        if self.metadata["train_settings"]["data"].get("unconditional", False):
            self.unconditional_model = True
            # For unconditional models, the context will be stored with the model. It
            # is needed for calculating the likelihood for importance sampling.
            # However, it will not be used when sampling from the model, since it is
            # unconditional.
            self.context = self.model.context
            self.event_metadata = self.model.event_metadata
            self.base_model_metadata = self.metadata["base"]
        else:
            self.unconditional_model = False
            self.context = None
            self.event_metadata = None
            self.base_model_metadata = self.metadata

        self.inference_parameters = self.metadata["train_settings"]["data"][
            "inference_parameters"
        ]

        self.samples = None
        self._build_domain()

        # Must be after _build_domain() since transforms can depend on domain.
        self._initialize_transforms()

        self._pesummary_package = "core"
        self._result_class = Result

    @property
    def context(self):
        """Data on which to condition the sampler. For injections, there should be a
        'parameters' key with truth values."""
        return self._context

    @context.setter
    def context(self, value):
        if value is not None and "parameters" in value:
            self.metadata["injection_parameters"] = value.pop("parameters")
        self._context = value

    @property
    def event_metadata(self):
        """Metadata for data analyzed. Can in principle influence any post-sampling
        parameter transformations (e.g., sky position correction), as well as the
        likelihood detector positions."""
        return self._event_metadata

    @event_metadata.setter
    def event_metadata(self, value):
        self._event_metadata = value

    def _initialize_transforms(self):
        self.transform_pre = Compose([])

        # De-standardize data and extract inference parameters. This needs to be here
        # (and not just in subclasses) in order for run_sampler() to properly execute.
        self.transform_post = SelectStandardizeRepackageParameters(
            {"inference_parameters": self.inference_parameters},
            self.metadata["train_settings"]["data"]["standardization"],
            inverse=True,
            as_type="dict",
        )

    def _run_sampler(
        self,
        num_samples: int,
        context: Optional[dict] = None,
    ) -> dict:
        if not self.unconditional_model:
            if context is None:
                raise ValueError("Context required to run sampler.")
            x = context.copy()
            x["parameters"] = {}
            x["extrinsic_parameters"] = {}

            # transforms_pre are expected to transform the data in the same way for each
            # requested sample. We therefore expand it across the batch *after*
            # pre-processing.
            x = self.transform_pre(context)
            x = x.expand(num_samples, *x.shape)
            x = [x]
            # The number of samples is expressed via the first dimension of x,
            # so we must pass num_samples = 1 to sample_and_log_prob().
            num_samples = 1
        else:
            if context is not None:
                print("Unconditional model. Ignoring context.")
            x = []

        # For a normalizing flow, we get the log_prob for "free" when sampling,
        # so we always include this. For other architectures, it may make sense to
        # have a flag for whether to calculate the log_prob.
        self.model.model.eval()
        with torch.no_grad():
            y, log_prob = self.model.model.sample_and_log_prob(
                *x, num_samples=num_samples
            )

        samples = self.transform_post({"parameters": y, "log_prob": log_prob})
        result = samples["parameters"]
        result["log_prob"] = samples["log_prob"]
        return result

    def run_sampler(
        self,
        num_samples: int,
        batch_size: Optional[int] = None,
    ):
        """
        Generates samples and stores them in self.samples. Conditions the model on
        self.context if appropriate (i.e., if the model is not unconditional).

        If possible, it also calculates the log_prob and saves it as a column in
        self.samples. When using GNPE it is not possible to obtain the log_prob due to
        the many Gibbs iterations. However, in the case of just one iteration, and when
        starting from a sampler for the proxy, the GNPESampler does calculate the
        log_prob.

        Allows for batched sampling, e.g., if limited by GPU memory. Actual sampling
        for each batch is performed by _run_sampler(), which will differ for Sampler
        and GNPESampler.

        Parameters
        ----------
        num_samples : int
            Number of samples requested.
        batch_size : int, optional
            Batch size for sampler.
        """
        self.samples = None

        print(f"Running sampler to generate {num_samples} samples.")
        t0 = time.time()
        if not self.unconditional_model:
            if self.context is None:
                raise ValueError("Context must be set in order to run sampler.")
            context = self.context
        else:
            context = None

        # Carry out batched sampling by calling _run_sample() on each batch and
        # consolidating the results.
        if batch_size is None:
            batch_size = num_samples
        full_batches, remainder = divmod(num_samples, batch_size)
        samples = [self._run_sampler(batch_size, context) for _ in range(full_batches)]
        if remainder > 0:
            samples.append(self._run_sampler(remainder, context))
        samples = {p: torch.cat([s[p] for s in samples]) for p in samples[0].keys()}
        samples = {k: v.cpu().numpy() for k, v in samples.items()}

        # Apply any post-sampling transformation to sampled parameters (e.g.,
        # correction for t_ref) and represent as DataFrame.
        self._post_process(samples)
        self.samples = pd.DataFrame(samples)
        print(f"Done. This took {time.time() - t0:.1f} s.")
        sys.stdout.flush()

    def log_prob(self, samples: pd.DataFrame) -> np.ndarray:
        """
        Calculate the model log probability at specific sample points.

        Parameters
        ----------
        samples : pd.DataFrame
            Sample points at which to calculate the log probability.

        Returns
        -------
        np.array of log probabilities.
        """
        # TODO: Check / fix this method. It is likely broken, but is not critical.
        if self.context is None and not self.unconditional_model:
            raise ValueError("Context must be set in order to calculate log_prob.")

        # This undoes any post-correction that would have been done to the samples,
        # before evaluating the log_prob. E.g., the t_ref / sky position correction.
        samples = samples.copy()
        self._post_process(samples, inverse=True)

        # Standardize the sample parameters and place on device.
        y = samples[self.inference_parameters].to_numpy()
        standardization = self.metadata["train_settings"]["data"]["standardization"]
        mean = np.array([standardization["mean"][p] for p in self.inference_parameters])
        std = np.array([standardization["std"][p] for p in self.inference_parameters])
        y = (y - mean) / std
        y = torch.from_numpy(y).to(device=self.model.device, dtype=torch.float32)

        if not self.unconditional_model:
            x = self.context.copy()
            x["parameters"] = {}
            x["extrinsic_parameters"] = {}

            # Context is the same for each sample. Expand across batch dimension after
            # pre-processing.
            x = self.transform_pre(self.context)
            x = x.expand(len(samples), *x.shape)
            x = [x]
        else:
            x = []

        self.model.model.eval()
        with torch.no_grad():
            log_prob = self.model.model.log_prob(y, *x)

        log_prob = log_prob.cpu().numpy()
        log_prob -= np.sum(np.log(std))

        # Pre-processing step may have included a log_prob with the samples.
        if "log_prob" in samples:
            log_prob += samples["log_prob"].to_numpy()

        return log_prob

    def _post_process(self, samples: Union[dict, pd.DataFrame], inverse: bool = False):
        pass

    def _build_domain(self):
        self.domain = None

<<<<<<< HEAD
    def _build_likelihood(self, **likelihood_kwargs):
        self.likelihood = None

    def importance_sample(self, num_processes: int = 1, **likelihood_kwargs):
        """
        Calculate importance weights for samples.

        Importance sampling starts with samples have been generated from a proposal
        distribution q(theta), in this case a neural network model. Certain networks
        (i.e., non-GNPE) also provide the log probability of each sample,
        which is required for importance sampling.

        Given the proposal, we re-weight samples according to the (un-normalized)
        target distribution, which we take to be the likelihood L(theta) times the
        prior pi(theta). This gives sample weights

            w(theta) ~ pi(theta) L(theta) / q(theta),

        where the overall normalization does not matter (and we take to have mean 1).
        Since q(theta) enters this expression, importance sampling is only possible
        when we know the log probability of each sample.

        As byproducts, this method also estimates the evidence and effective sample
        size of the importance sampled points.

        This method modifies the samples pd.DataFrame in-place, adding new columns for
        log_likelihood, log_prior, and weights. It also stores log_evidence,
        effective_sample_size and n_eff attributes.

        Parameters
        ----------
        num_processes : int
            Number of parallel processes to use when calculating likelihoods. (This is
            the most expensive task.)
        likelihood_kwargs : dict
            kwargs that are forwarded to the likelihood constructor. E.g., options for
            marginalization.
        """

        if self.samples is None:
            raise KeyError(
                "Initial samples are required for importance sampling. "
                "Please execute run_sampler()."
            )
        if "log_prob" not in self.samples:
            raise KeyError(
                "Stored samples do not contain log probability, which is "
                "needed for importance sampling."
            )

        self._build_likelihood(**likelihood_kwargs)

        # Proposal samples and associated log probability have already been calculated
        # using the stored model. These form a normalized probability distribution.
        log_prob_proposal = self.samples["log_prob"].to_numpy()

        delta_log_prob_target = np.zeros(len(self.samples))
        if "delta_log_prob_target" in self.samples.columns:
            delta_log_prob_target = self.samples["delta_log_prob_target"].to_numpy()

        # select parameters in self.samples (required as log_prob and potentially gnpe
        # proxies are also stored in self.samples, but are not needed for the likelihood.
        # TODO: replace by self.metadata["train_settings"]["data"]["inference_parameters"]
        param_keys = [k for k, v in self.prior.items() if not isinstance(v, Constraint)]
        aux_keys = list(set(self.samples.keys()).difference(param_keys))
        theta = self.samples[param_keys]
        aux_params = self.samples[aux_keys]

        # Calculate the (un-normalized) target density as prior times likelihood,
        # evaluated at the same sample points.
        log_prior = self.prior.ln_prob(theta, axis=0)

        # Check whether any constraints are violated that involve parameters not
        # already present in theta. NOTE what is the point of this won't the samples already be in the prior??
        # constraints = self.prior.evaluate_constraints(theta)
        constraints = np.array([self.prior.evaluate_constraints(t) for _, t in theta.iterrows()])
        np.putmask(log_prior, constraints == 0, -np.inf)

        # The prior may evaluate to -inf for certain samples. For these, we do not want
        # to evaluate the likelihood, in particular because it may not even be possible
        # to generate data outside the prior (e.g., for BH spins > 1). Since there is
        # no point in keeping these samples, we simply drop them; this means we do not
        # have to make special exceptions for outside-prior samples elsewhere in the
        # code. They do not contribute directly to the evidence or the effective sample
        # size, so we are not losing anything useful. However, it is important to count
        # them in num_samples when computing the evidence, since they contribute to the
        # normalization of the proposal distribution.

        within_prior = (log_prior + delta_log_prob_target) != -np.inf
        num_samples = len(self.samples)
        if num_samples != np.sum(within_prior):
            print(
                f"Of {num_samples} samples, "
                f"{num_samples - np.sum(within_prior)} lie outside the prior. "
                f"Dropping these."
            )
            theta = theta.iloc[within_prior].reset_index(drop=True)
            aux_params = aux_params.iloc[within_prior].reset_index(drop=True)
            log_prob_proposal = log_prob_proposal[within_prior]
            log_prior = log_prior[within_prior]
            if delta_log_prob_target != 0:
                delta_log_prob_target = delta_log_prob_target[within_prior]

        print(f"Calculating {len(theta)} likelihoods.")
        t0 = time.time()
        log_likelihood = self.likelihood.log_likelihood_multi(
            theta, num_processes=num_processes
        )
        print(f"Done. This took {time.time() - t0:.2f} seconds.")

        # Calculate weights and normalize them to have mean 1.
        log_weights = (
            log_prior + log_likelihood + delta_log_prob_target - log_prob_proposal
        )
        weights = np.exp(log_weights - np.max(log_weights))
        weights /= np.mean(weights)

        self.samples = theta
        self.samples["log_prob"] = log_prob_proposal  # Proposal log_prob, not target!
        self.samples["weights"] = weights
        self.samples["log_likelihood"] = log_likelihood
        self.samples["log_prior"] = log_prior
        for k in aux_keys:
            self.samples[k] = aux_params[k]
        # self.samples["delta_log_prob_target"] = delta_log_prob_target

        # The evidence
        #           Z = \int d\theta \pi(\theta) L(\theta),
        #
        #                   where   \pi = prior,
        #                           L = likelihood.
        #
        # For importance sampling, we estimate this using Monte Carlo integration using
        # the proposal distribution q(\theta),
        #
        #           Z = \int d\theta q(\theta) \pi(\theta) L(\theta) / q(\theta)
        #             ~ (1/N) \sum_i \pi(\theta_i) L(\theta_i) / q(\theta_i)
        #
        #                   where we are summing over samples \theta_i ~ q(\theta).
        #
        # The integrand is just the importance weight (prior to any normalization). It
        # is more numerically stable to evaluate log(Z),
        #
        #           log Z ~ \log \sum_i \exp( log \pi_i + log L_i - log q_i ) - log N
        #                 = logsumexp ( log_weights ) - log N
        #
        # Notes
        # -----
        #   * We use the logsumexp functions, which is more numerically stable.
        #   * N = num_samples is the *original* number of samples (including the
        #     zero-weight ones that we dropped).
        #   * q, \pi, L must be distributions in the same parameter space (the same
        #     coordinates). We have undone any standardizations so this is the case.

        self.n_eff = np.sum(weights) ** 2 / np.sum(weights ** 2)
        # ESS computed with len(weights) in denominator instead of num_samples,
        # since we are interested in ESS per *likelihood evaluation*, not per
        # Dingo sample.
        self.effective_sample_size = self.n_eff / len(weights)

        self.log_evidence = logsumexp(log_weights) - np.log(num_samples)
        log_weights_all = np.pad(
            log_weights - self.log_evidence,
            (num_samples - len(log_weights), 0),
            constant_values=-np.inf,
        )
        assert np.allclose(np.mean(np.exp(log_weights_all)), 1)
        # log_evidence_std = 1/sqrt(n) (evidence_std / evidence)
        self.log_evidence_std = np.sqrt(
            (num_samples - self.n_eff) / (num_samples * self.n_eff)
        )

=======
>>>>>>> b4d1be78
    def write_pesummary(self, filename):
        from pesummary.io import write
        from pesummary.utils.samples_dict import SamplesDict

        samples_dict = SamplesDict(self.samples)
        write(
            samples_dict,
            package=self._pesummary_package,
            file_format="hdf5",
            filename=filename,
        )
        # TODO: Save much more information.

    def to_result(self) -> Result:
        """
        Export samples, metadata, and context information to a Result instance,
        which can be used for saving or, e.g., importance sampling, training an
        unconditional flow, etc.

        Returns
        -------
        Result
        """
        data_dict = {k: getattr(self, k, None) for k in RESULT_DATA_KEYS}
        # *COPY* the metadata to avoid recursion errors when creating new objects.
        data_dict["settings"] = copy.deepcopy(self.metadata)
        return self._result_class(dictionary=data_dict)

    def to_hdf5(self, label="", outdir="."):
        dataset = self.to_result()
        file_name = label + "_result.hdf5"
        Path(outdir).mkdir(parents=True, exist_ok=True)
        dataset.to_file(file_name=Path(outdir, file_name))


class GNPESampler(Sampler):
    """
    Base class for GNPE sampler. It wraps a PosteriorModel *and* a standard Sampler for
    initialization. The former is used to generate initial samples for Gibbs sampling.

    A GNPE network is conditioned on additional "proxy" context theta^, i.e.,

    p(theta | theta^, d)

    The theta^ depend on theta via a fixed kernel p(theta^ | theta). Combining these
    known distributions, this class uses Gibbs sampling to draw samples from the joint
    distribution,

    p(theta, theta^ | d)

    The advantage of this approach is that we are allowed to perform any transformation of
    d that depends on theta^. In particular, we can use this freedom to simplify the
    data, e.g., by aligning data to have merger times = 0 in each detector. The merger
    times are unknown quantities that must be inferred jointly with all other
    parameters, and GNPE provides a means to do this iteratively. See
    https://arxiv.org/abs/2111.13139 for additional details.

    Gibbs sampling breaks access to the probability density, so this must be recovered
    through other means. One way is to train an unconditional flow to represent p(theta^
    | d) for fixed d based on the samples produced through the GNPE Gibbs sampling.
    Starting from these, a single Gibbs iteration gives theta from the GNPE network,
    along with the probability density in the joint space. This is implemented in
    GNPESampler provided the init_sampler provides proxies directly and num_iterations
    = 1.

    Attributes (beyond those of Sampler)
    ----------
    init_sampler : Sampler
        Used for providing initial samples for Gibbs sampling.
    num_iterations : int
        Number of Gibbs iterations to perform.
    iteration_tracker : IterationTracker  **not set up**
    remove_init_outliers : float  **not set up**
    """

    def __init__(
        self,
        model: PosteriorModel,
        init_sampler: Sampler,
        num_iterations: int = 1,
    ):
        """
        Parameters
        ----------
        model : PosteriorModel
        init_sampler : Sampler
            Used for generating initial samples
        num_iterations : int
            Number of GNPE iterations to be performed by sampler.
        """
        self.gnpe_parameters = []  # Should be set in subclass _initialize_transform()

        super().__init__(model)
        self.init_sampler = init_sampler
        self.num_iterations = num_iterations
        self.iteration_tracker = None
        # remove self.remove_init_outliers of lowest log_prob init samples before gnpe
        self.remove_init_outliers = 0.0

    @property
    def init_sampler(self):
        return self._init_sampler

    @init_sampler.setter
    def init_sampler(self, value):
        self._init_sampler = value
        # Copy this so it persists if we delete the init model.
        self.metadata["init_model"] = self._init_sampler.model.metadata.copy()
        if self._init_sampler.unconditional_model:
            self.context = self._init_sampler.context
            self.event_metadata = self._init_sampler.event_metadata

    @property
    def num_iterations(self):
        """The number of GNPE iterations to perform when sampling."""
        return self._num_iterations

    @num_iterations.setter
    def num_iterations(self, value):
        self._num_iterations = value
        self.metadata["num_iterations"] = self._num_iterations

    @property
    def gnpe_proxy_parameters(self):
        return [p + "_proxy" for p in self.gnpe_parameters]

    def _kernel_log_prob(self, samples):
        raise NotImplementedError("To be implemented in subclass.")

    def _run_sampler(
        self,
        num_samples: int,
        context: Optional[dict] = None,
    ) -> dict:
        if context is None:
            raise ValueError("self.context must be set to run sampler.")

        data_ = self.init_sampler.transform_pre(context)

        # TODO: Reimplement outlier removal in IterationTracker? Save setting somewhere.
        if self.remove_init_outliers == 0.0:
            init_samples = self.init_sampler._run_sampler(num_samples, context)
        else:
            if self.num_iterations == 1:
                print(
                    f"Warning: Removing initial outliers, but only carrying out "
                    f"{self.num_iterations} GNPE iteration. This risks biasing "
                    f"results."
                )
            init_samples = self.init_sampler._run_sampler(
                math.ceil(num_samples / (1 - self.remove_init_outliers)), context
            )
            thr = torch.quantile(init_samples["log_prob"], self.remove_init_outliers)
            inds = torch.where(init_samples["log_prob"] >= thr)[0][:num_samples]
            init_samples = {k: v[inds] for k, v in init_samples.items()}

        # We could be starting with either the GNPE parameters *or* their proxies,
        # depending on the nature of the initialization network.

        start_with_proxies = False
        proxy_log_prob = None
        proxies = {}

        if {p + "_proxy" for p in self.gnpe_parameters}.issubset(init_samples.keys()):
            start_with_proxies = True
            proxy_log_prob = init_samples["log_prob"]
            proxies = {k: init_samples[k] for k in self.gnpe_proxy_parameters}
            # proxies is a dict of torch.Tensors, since it came from _run_sampler(),
            # not run_sampler(). Clone it for a later assertion check.
            init_proxies = {k: v.clone() for k, v in proxies.items()}

        x = {"extrinsic_parameters": init_samples, "parameters": {}}

        #
        # Gibbs sample.
        #

        # Saving as an attribute so we can later access the intermediate Gibbs samples.
        self.iteration_tracker = IterationTracker(store_data=True)

        for i in range(self.num_iterations):
            start_time = time.time()

            if start_with_proxies and i == 0:
                x["extrinsic_parameters"] = proxies.copy()
            else:
                x["extrinsic_parameters"] = {
                    k: x["extrinsic_parameters"][k] for k in self.gnpe_parameters
                }

            # TODO: Depending on whether start_with_proxies is True, this might end up
            #  comparing proxies vs gnpe_parameters for the first iteration.
            self.iteration_tracker.update(
                {k: v.cpu().numpy() for k, v in x["extrinsic_parameters"].items()}
            )

            d = data_.clone()
            x["data"] = d.expand(num_samples, *d.shape)

            x = self.transform_pre(x)

            time_sample_start = time.time()
            self.model.model.eval()
            with torch.no_grad():
                y, log_prob = self.model.model.sample_and_log_prob(
                    x["data"], x["context_parameters"]
                )
            time_sample_end = time.time()

            x["parameters"] = y
            x["log_prob"] = log_prob
            x = self.transform_post(x)

            # Extract the proxy parameters from x["extrinsic_parameters"]. These have
            # not been standardized. They are persistent from before sampling took place,
            # since this is when they were placed here and their values should not have
            # changed.
            proxies = {
                p: x["extrinsic_parameters"][p] for p in self.gnpe_proxy_parameters
            }

            print(
                f"it {i}.\tmin pvalue: {self.iteration_tracker.pvalue_min:.3f}"
                f"\tproxy mean: ",
                *[f"{torch.mean(v).item():.5f}" for v in proxies.values()],
                "\tproxy std:",
                *[f"{torch.std(v).item():.5f}" for v in proxies.values()],
                "\ttimes:",
                time_sample_start - start_time,
                time_sample_end - time_sample_start,
                time.time() - time_sample_end,
            )

        #
        # Prepare final result.
        #

        if start_with_proxies and self.num_iterations == 1:
            # In this case it makes sense to save the log_prob and the proxy parameters.

            samples = x["parameters"]
            samples["log_prob"] = x["log_prob"] + proxy_log_prob

            # The log_prob returned by gnpe is not just the log_prob over parameters
            # theta, but instead the log_prob in the *joint* space q(theta,theta^|x),
            # including the proxies theta^. For importance sampling this means,
            # that the target density is
            #
            #       p(theta,theta^|x) = p(theta^|theta) * p(theta|x).
            #
            # We compute log[p(theta^|theta)] below and store it as
            # samples["delta_log_prob_target"], such that for importance sampling we
            # only need to evaluate log[p(theta|x)] and add this correction.

            # Proxies should be sitting in extrinsic_parameters.
            all_params = {**x["extrinsic_parameters"], **samples}
            all_params = {k: torch_detach_to_cpu(v) for k, v in all_params.items()}
            kernel_log_prob = self._kernel_log_prob(all_params)
            samples["delta_log_prob_target"] = torch.Tensor(kernel_log_prob)

        else:
            # Otherwise we only save the inference parameters, and no log_prob.
            # Alternatively we could save the entire chain and the log_prob, but this
            # is not useful for our purposes.

            samples = x["parameters"]

        # Include the proxies along with the inference parameters. The variable proxies
        # gets set at the end of each Gibbs loop.
        samples.update(proxies)

        # Safety check for unconditional flows. Make sure the proxies haven't changed.
        if start_with_proxies and self.num_iterations == 1:
            for k in proxies:
                assert torch.equal(proxies[k], init_proxies[k])

        return samples<|MERGE_RESOLUTION|>--- conflicted
+++ resolved
@@ -90,7 +90,6 @@
 
         self.samples = None
         self._build_domain()
-
         # Must be after _build_domain() since transforms can depend on domain.
         self._initialize_transforms()
 
@@ -289,7 +288,6 @@
     def _build_domain(self):
         self.domain = None
 
-<<<<<<< HEAD
     def _build_likelihood(self, **likelihood_kwargs):
         self.likelihood = None
 
@@ -462,8 +460,6 @@
             (num_samples - self.n_eff) / (num_samples * self.n_eff)
         )
 
-=======
->>>>>>> b4d1be78
     def write_pesummary(self, filename):
         from pesummary.io import write
         from pesummary.utils.samples_dict import SamplesDict
