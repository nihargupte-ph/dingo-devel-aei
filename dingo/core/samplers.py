--- conflicted
+++ resolved
@@ -666,17 +666,6 @@
 
         data_ = self.init_sampler.transform_pre(context)
 
-<<<<<<< HEAD
-        x = {
-            "extrinsic_parameters": self.init_sampler._run_sampler(
-                num_samples, context
-            ),
-            "parameters": {},
-        }
-        for i in range(self.num_iterations):
-            x["extrinsic_parameters"] = {
-                k: x["extrinsic_parameters"][k] for k in self.gnpe_parameters
-=======
         if not use_gnpe_proxy_sampler:
             # Run gnpe iterations to jointly infer gnpe proxies and inference parameters.
             x = {
@@ -684,7 +673,6 @@
                     num_samples, context
                 ),
                 "parameters": {},
->>>>>>> 553aa009
             }
             for i in range(self.num_iterations):
                 x["extrinsic_parameters"] = {
