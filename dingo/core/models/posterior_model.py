"""
TODO: Docstring
"""

from typing import Callable
import torch
import dingo.core.utils as utils
from torch.utils.data import Dataset
import time
from threadpoolctl import threadpool_limits
import dingo.core.utils.trainutils
<<<<<<< HEAD
import math

import pdb
=======
import wandb
>>>>>>> e80874e0

from dingo.core.nn.nsf import create_nsf_with_rb_projection_embedding_net


class PosteriorModel:
    """
    TODO: Docstring

    Methods
    -------

    initialize_model:
        initialize the NDE (including embedding net) as posterior model
    initialize_training:
        initialize for training, that includes storing the epoch, building
        an optimizer and a learning rate scheduler
    save_model:
        save the model, including all information required to rebuild it,
        except for the builder function
    load_model:
        load and build a model from a file
    train_model:
        train the model
    inference:
        perform inference
    """

    def __init__(
        self,
        model_filename: str = None,
        metadata: dict = None,
        initial_weights: dict = None,
        device: str = "cuda",
<<<<<<< HEAD
        load_training_info: bool = True,
=======
>>>>>>> e80874e0
    ):
        """

        Parameters
        ----------

        model_builder: Callable
            builder function for the model,
            self.model = model_builder(**model_kwargs)
        model_kwargs: dict = None
            kwargs for for the model,
            self.model = model_builder(**model_kwargs)
        model_filename: str = None
            path to filename of loaded model
        optimizer_kwargs: dict = None
            kwargs for optimizer
        scheduler_kwargs: dict = None
            kwargs for scheduler
        init_for_training: bool = False
            flag whether initialization for training (e.g., optimizer) required
        metadata: dict = None
            dict with metadata, used to save dataset_settings and train_settings
        """
        self.optimizer_kwargs = None
        self.model_kwargs = None
        self.scheduler_kwargs = None
        self.initial_weights = initial_weights

        self.metadata = metadata
        if self.metadata is not None:
            self.model_kwargs = self.metadata["train_settings"]["model"]
            # Expect self.optimizer_settings and self.scheduler_settings to be set
            # separately, and before calling initialize_optimizer_and_scheduler().

        self.epoch = 0
        self.optimizer = None
        self.scheduler = None

        # build model
        if model_filename is not None:
            self.load_model(
                model_filename, load_training_info=load_training_info, device=device
            )
        else:
            self.initialize_model()
            self.model_to_device(device)

    def model_to_device(self, device):
        """
        Put model to device, and set self.device accordingly.
        """
        if device not in ("cpu", "cuda"):
            raise ValueError(f"Device should be either cpu or cuda, got {device}.")
        self.device = torch.device(device)
        # Commented below so that code runs on first cuda device in the case of multiple.
        # if device == 'cuda' and torch.cuda.device_count() > 1:
        #     print("Using", torch.cuda.device_count(), "GPUs.")
        #     raise NotImplementedError('This needs testing!')
        #     # dim = 0 [512, ...] -> [256, ...], [256, ...] on 2 GPUs
        #     self.model = torch.nn.DataParallel(self.model)
        print(f"Putting posterior model to device {self.device}.")
        self.model.to(self.device)

    def initialize_model(self):
        """
        Initialize a model for the posterior by calling the
        self.model_builder with self.model_kwargs.

        """
        model_builder = get_model_callable(self.model_kwargs["type"])
        model_kwargs = {k: v for k, v in self.model_kwargs.items() if k != "type"}
        self.model = model_builder(**model_kwargs, initial_weights=self.initial_weights)

    def initialize_optimizer_and_scheduler(self):
        """
        Initializes the optimizer and scheduler with self.optimizer_kwargs
        and self.scheduler_kwargs, respectively.
        """
        if self.optimizer_kwargs is not None:
            self.optimizer = utils.get_optimizer_from_kwargs(
                self.model.parameters(), **self.optimizer_kwargs
            )
        if self.scheduler_kwargs is not None:
            self.scheduler = utils.get_scheduler_from_kwargs(
                self.optimizer, **self.scheduler_kwargs
            )

    def save_model(
        self,
        model_filename: str,
        save_training_info: bool = True,
    ):
        """
        Save the posterior model to the disk.

        Parameters
        ----------
        model_filename: str
            filename for saving the model
        save_training_info: bool
            specifies whether information required to proceed with training is
            saved, e.g. optimizer state dict

        """
        model_dict = {
            "model_kwargs": self.model_kwargs,
            "model_state_dict": self.model.state_dict(),
            "epoch": self.epoch,
        }

        if self.metadata is not None:
            model_dict["metadata"] = self.metadata

        if save_training_info:
            model_dict["optimizer_kwargs"] = self.optimizer_kwargs
            model_dict["scheduler_kwargs"] = self.scheduler_kwargs
            if self.optimizer is not None:
                model_dict["optimizer_state_dict"] = self.optimizer.state_dict()
            if self.scheduler is not None:
                model_dict["scheduler_state_dict"] = self.scheduler.state_dict()
            # TODO

        torch.save(model_dict, model_filename)

    def load_model(
        self,
        model_filename: str,
        load_training_info: bool = True,
        device: str = "cuda",
    ):
        """
        Load a posterior model from the disk.

        Parameters
        ----------
        model_filename: str
            path to saved model
        load_training_info: bool #TODO: load information for training
            specifies whether information required to proceed with training is
            loaded, e.g. optimizer state dict
        """

        # Make sure that when the model is loaded, the torch tensors are put on the
        # device indicated in the saved metadata. External routines run on a cpu
        # machine may have moved the model from 'cuda' to 'cpu'.
        d = torch.load(model_filename, map_location=device)

        self.model_kwargs = d["model_kwargs"]
        self.initialize_model()
        self.model.load_state_dict(d["model_state_dict"])

        self.epoch = d["epoch"]

        self.metadata = d["metadata"]

        self.model_to_device(device)

        if load_training_info:
            if "optimizer_kwargs" in d:
                self.optimizer_kwargs = d["optimizer_kwargs"]
            if "scheduler_kwargs" in d:
                self.scheduler_kwargs = d["scheduler_kwargs"]
            # initialize optimizer and scheduler
            self.initialize_optimizer_and_scheduler()
            # load optimizer and scheduler state dict
            if "optimizer_state_dict" in d:
                self.optimizer.load_state_dict(d["optimizer_state_dict"])
            if "scheduler_state_dict" in d:
                self.scheduler.load_state_dict(d["scheduler_state_dict"])
        else:
            # put model in evaluation mode
            self.model.eval()

    def train(
        self,
        train_loader: torch.utils.data.DataLoader,
        test_loader: torch.utils.data.DataLoader,
        train_dir: str,
        runtime_limits: object = None,
        checkpoint_epochs: int = None,
        use_wandb=False,
        test_only=False,
    ):
        """

        Parameters
        ----------
        train_loader
        test_loader
        train_dir
        runtime_limits
        checkpoint_epochs
        use_wandb
        test_only: bool = False
            if True, training is skipped

        Returns
        -------

        """
        if test_only:
            test_loss = test_epoch(self, test_loader)
            print(f"test loss: {test_loss:.3f}")

        else:
            # if use_wandb:
            #     wandb.watch(self.model, log="all", log_freq=10)
            while not runtime_limits.limits_exceeded(self.epoch):
                self.epoch += 1

                # Training
                lr = utils.get_lr(self.optimizer)
                with threadpool_limits(limits=1, user_api="blas"):
                    print(f"\nStart training epoch {self.epoch} with lr {lr}")
                    time_start = time.time()
                    train_loss = train_epoch(self, train_loader)
                    train_time = time.time() - time_start

                    print(
                        "Done. This took {:2.0f}:{:2.0f} min.".format(
                            *divmod(train_time, 60)
                        )
                    )

                    # Testing
                    print(f"Start testing epoch {self.epoch}")
                    time_start = time.time()
                    test_loss = test_epoch(self, test_loader)
                    test_time = time.time() - time_start

                    print(
                        "Done. This took {:2.0f}:{:2.0f} min.".format(
                            *divmod(time.time() - time_start, 60)
                        )
                    )

                # scheduler step for learning rate
                utils.perform_scheduler_step(self.scheduler, test_loss)

                # write history and save model
                utils.write_history(train_dir, self.epoch, train_loss, test_loss, lr)
                utils.save_model(self, train_dir, checkpoint_epochs=checkpoint_epochs)
                if use_wandb:
                    wandb.log(
                        {
                            "epoch": self.epoch,
                            "learning_rate": lr[0],
                            "train_loss": train_loss,
                            "test_loss": test_loss,
                            "train_time": train_time,
                            "test_time": test_time,
                        }
                    )
                print(f"Finished training epoch {self.epoch}.\n")

    def sample(
        self,
        *x,
        batch_size=None,
    ):
        """
        Sample from posterior model, conditioned on context x. x is expected to have a
        batch dimension, i.e., to obtain N samples with additional context requires
        x = x_.expand(N, *x_.shape).

        This method takes care of the batching, makes sure that self.model is in
        evaluation mode and disables gradient computation.

        Parameters
        ----------
        *x:
            input context to the neural network; has potentially multiple elements for,
            e.g., gnpe proxies
        batch_size: int = None
            batch size for sampling

        Returns
        -------
        samples: torch.Tensor
            samples from posterior model
        """
        self.model.eval()
        with torch.no_grad():
            if batch_size is None:
                samples = self.model.sample(*x)
            else:
                samples = []
                num_batches = math.ceil(len(x[0]) / batch_size)
                for idx_batch in range(num_batches):
                    lower, upper = idx_batch * batch_size, (idx_batch + 1) * batch_size
                    x_batch = [xi[lower:upper] for xi in x]
                    samples.append(self.model.sample(*x_batch, num_samples=1))
                samples = torch.cat(samples, dim=0)
        return samples


def get_model_callable(model_type: str):
    if model_type == "nsf+embedding":
        return create_nsf_with_rb_projection_embedding_net
    else:
        raise KeyError("Invalid model type.")


def train_epoch(pm, dataloader):
    pm.model.train()
    loss_info = dingo.core.utils.trainutils.LossInfo(
        pm.epoch,
        len(dataloader.dataset),
        dataloader.batch_size,
        mode="Train",
        print_freq=1,
    )

    for batch_idx, data in enumerate(dataloader):
        loss_info.update_timer()
        pm.optimizer.zero_grad()
        # data to device
        data = [d.to(pm.device, non_blocking=True) for d in data]
        # compute loss
        loss = -pm.model(data[0], *data[1:]).mean()
        # backward pass and optimizer step
        loss.backward()
        pm.optimizer.step()
        # update loss for history and logging
        loss_info.update(loss.detach().item(), len(data[0]))
        loss_info.print_info(batch_idx)

    return loss_info.get_avg()


def test_epoch(pm, dataloader):
    with torch.no_grad():
        pm.model.eval()
        loss_info = dingo.core.utils.trainutils.LossInfo(
            pm.epoch,
            len(dataloader.dataset),
            dataloader.batch_size,
            mode="Test",
            print_freq=1,
        )

        for batch_idx, data in enumerate(dataloader):
            loss_info.update_timer()
            # data to device
            data = [d.to(pm.device, non_blocking=True) for d in data]
            # compute loss
            loss = -pm.model(data[0], *data[1:]).mean()
            # update loss for history and logging
            loss_info.update(loss.item(), len(data[0]))
            loss_info.print_info(batch_idx)

        return loss_info.get_avg()<|MERGE_RESOLUTION|>--- conflicted
+++ resolved
@@ -9,13 +9,8 @@
 import time
 from threadpoolctl import threadpool_limits
 import dingo.core.utils.trainutils
-<<<<<<< HEAD
 import math
-
-import pdb
-=======
 import wandb
->>>>>>> e80874e0
 
 from dingo.core.nn.nsf import create_nsf_with_rb_projection_embedding_net
 
@@ -49,10 +44,7 @@
         metadata: dict = None,
         initial_weights: dict = None,
         device: str = "cuda",
-<<<<<<< HEAD
         load_training_info: bool = True,
-=======
->>>>>>> e80874e0
     ):
         """
 
